--- conflicted
+++ resolved
@@ -214,7 +214,7 @@
         if stream_name.endswith("Stream"):
             stream_name = stream_name[: -len("Stream")]
         return stream_name
-    
+
     @abstractmethod
     def parse_cursor(self):
         """Return a computed cursor for endpoints without an updated_at field"""
@@ -471,20 +471,11 @@
     The v1 endpoint requires the contacts scope.
     Docs: https://legacydocs.hubspot.com/docs/methods/deals/get-all-deals
     """
-<<<<<<< HEAD
-
-    url = "/deals/v1/deals/paged"
-    more_key = "hasMore"
-    data_field = "deals"
-    updated_at_field = "updatedAt"
-    created_at_field = "createdAt"
-
-=======
     
     url = "/deals/v1/deal/paged"
     more_key = "hasMore"
     data_field = "deals"
-    
+
     def parse_cursor(self, record):
         updated_at = 0
         for prop in record.get("properties", {}).values():
@@ -492,7 +483,6 @@
                 updated_at = prop.get("timestamp")
         return updated_at
     
->>>>>>> bf7a5fbf
     def list(self, fields) -> Iterable:
         params = {"propertiesWithHistory": "dealstage"}
         yield from self.read(partial(self._api.get, url=self.url), params)
