--- conflicted
+++ resolved
@@ -4,10 +4,6 @@
 WORKDIR /airbyte/base_python_code
 COPY base_python ./base_python
 COPY setup.py ./
-<<<<<<< HEAD
-#RUN pip install pip==20.2
-=======
->>>>>>> 71637a27
 RUN pip install .
 
 ENV AIRBYTE_SPEC_CMD "base-python spec"
