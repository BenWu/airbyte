name: integration-test
on:
  workflow_dispatch:
    inputs:
      connector:
        description: 'Airbyte Connector'
        required: true
      repo:
        description: 'Repo to check out code from. Defaults to the main airbyte repo. Set this when building connectors from forked repos.'
        required: false
        default: 'airbytehq/airbyte'
      comment-id:
        description: 'The comment-id of the slash command. Used to update the comment with the status.'
        required: false

jobs:
  start-test-runner:
    name: Start Build EC2 Runner
    runs-on: ubuntu-latest
    outputs:
      label: ${{ steps.start-ec2-runner.outputs.label }}
      ec2-instance-id: ${{ steps.start-ec2-runner.outputs.ec2-instance-id }}
    steps:
      - name: Configure AWS credentials
        uses: aws-actions/configure-aws-credentials@v1
        with:
          aws-access-key-id: ${{ secrets.SELF_RUNNER_AWS_ACCESS_KEY_ID }}
          aws-secret-access-key: ${{ secrets.SELF_RUNNER_AWS_SECRET_ACCESS_KEY }}
          aws-region: us-east-2
      - name: Start EC2 Runner
        id: start-ec2-runner
        uses: machulav/ec2-github-runner@v2
        with:
          mode: start
          github-token: ${{ secrets.SELF_RUNNER_GITHUB_ACCESS_TOKEN }}
          ec2-image-id: ami-0d648081937c75a73
          ec2-instance-type: c5.2xlarge
          subnet-id: subnet-0469a9e68a379c1d3
          security-group-id: sg-0793f3c9413f21970
  integration-test:
    needs: start-test-runner
    runs-on: ${{ needs.start-test-runner.outputs.label }}
    steps:
      - name: Search for valid connector name format
        id: regex
        uses: AsasInnab/regex-action@v1
        with:
          regex_pattern: '^((connectors|bases)/)?[a-zA-Z0-9-_]+$'
          regex_flags: 'i' # required to be set for this plugin
          search_string: ${{ github.event.inputs.connector }}
      - name: Validate input workflow format
        if: steps.regex.outputs.first_match != github.event.inputs.connector
        run: echo "The connector provided has an invalid format!" && exit 1
      - name: Link comment to workflow run
        if: github.event.inputs.comment-id
        uses: peter-evans/create-or-update-comment@v1
        with:
          comment-id: ${{ github.event.inputs.comment-id }}
          body: |
            > :clock2: ${{github.event.inputs.connector}} https://github.com/${{github.repository}}/actions/runs/${{github.run_id}}
      - name: Checkout Airbyte
        uses: actions/checkout@v2
        with:
          repository: ${{ github.event.inputs.repo }}
      # Beside PyEnv, this does not set any runtimes up because it uses an AMI image that has everything pre-installed. See https://github.com/airbytehq/airbyte/issues/4559/
      - name: Install Pyenv
        run: python3 -m pip install virtualenv==16.7.9 --user
      - name: Write Integration Test Credentials
        run: ./tools/bin/ci_credentials.sh
        env:
          AMPLITUDE_INTEGRATION_TEST_CREDS: ${{ secrets.AMPLITUDE_INTEGRATION_TEST_CREDS }}
          ADWORDS_INTEGRATION_TEST_CREDS: ${{ secrets.ADWORDS_INTEGRATION_TEST_CREDS }}
          AWS_S3_INTEGRATION_TEST_CREDS: ${{ secrets.AWS_S3_INTEGRATION_TEST_CREDS }}
          SOURCE_AWS_CLOUDTRAIL_CREDS: ${{ secrets.SOURCE_AWS_CLOUDTRAIL_CREDS }}
          AWS_REDSHIFT_INTEGRATION_TEST_CREDS: ${{ secrets.AWS_REDSHIFT_INTEGRATION_TEST_CREDS }}
          AZURE_STORAGE_INTEGRATION_TEST_CREDS: ${{ secrets.AZURE_STORAGE_INTEGRATION_TEST_CREDS }}
          BIGQUERY_INTEGRATION_TEST_CREDS: ${{ secrets.BIGQUERY_INTEGRATION_TEST_CREDS }}
          BRAINTREE_TEST_CREDS: ${{ secrets.BRAINTREE_TEST_CREDS }}
          DESTINATION_PUBSUB_TEST_CREDS: ${{ secrets.DESTINATION_PUBSUB_TEST_CREDS }}
<<<<<<< HEAD
          DESTINATION_ROCKSET_TEST_CREDS: ${{ secrets.DESTINATION_ROCKSET_TEST_CREDS }}
=======
          DESTINATION_KVDB_TEST_CREDS: ${{ secrets.DESTINATION_KVDB_TEST_CREDS }}
>>>>>>> cf59ad9c
          DRIFT_INTEGRATION_TEST_CREDS: ${{ secrets.DRIFT_INTEGRATION_TEST_CREDS }}
          EXCHANGE_RATES_TEST_CREDS: ${{ secrets.EXCHANGE_RATES_TEST_CREDS }}
          FACEBOOK_MARKETING_TEST_INTEGRATION_CREDS: ${{ secrets.FACEBOOK_MARKETING_TEST_INTEGRATION_CREDS }}
          FACEBOOK_MARKETING_API_TEST_INTEGRATION_CREDS: ${{ secrets.FACEBOOK_MARKETING_API_TEST_INTEGRATION_CREDS }}
          FRESHDESK_TEST_CREDS: ${{ secrets.FRESHDESK_TEST_CREDS }}
          GITLAB_INTEGRATION_TEST_CREDS: ${{ secrets.GITLAB_INTEGRATION_TEST_CREDS }}
          GH_INTEGRATION_TEST_CREDS: ${{ secrets.GH_INTEGRATION_TEST_CREDS }}
          GH_NATIVE_INTEGRATION_TEST_CREDS: ${{ secrets.GH_NATIVE_INTEGRATION_TEST_CREDS }}
          GOOGLE_ADS_TEST_CREDS: ${{ secrets.GOOGLE_ADS_TEST_CREDS }}
          GOOGLE_ANALYTICS_TEST_CREDS: ${{ secrets.GOOGLE_ANALYTICS_TEST_CREDS }}
          GOOGLE_ANALYTICS_TEST_TRACKING_ID: ${{ secrets.GOOGLE_ANALYTICS_TEST_TRACKING_ID }}
          GOOGLE_CLOUD_STORAGE_TEST_CREDS: ${{ secrets.GOOGLE_CLOUD_STORAGE_TEST_CREDS }}
          GOOGLE_DIRECTORY_TEST_CREDS: ${{ secrets.GOOGLE_DIRECTORY_TEST_CREDS }}
          GOOGLE_SEARCH_CONSOLE_TEST_CREDS: ${{ secrets.GOOGLE_SEARCH_CONSOLE_TEST_CREDS }}
          GOOGLE_WORKSPACE_ADMIN_REPORTS_TEST_CREDS: ${{ secrets.GOOGLE_WORKSPACE_ADMIN_REPORTS_TEST_CREDS }}
          GREENHOUSE_TEST_CREDS: ${{ secrets.GREENHOUSE_TEST_CREDS }}
          GSHEETS_INTEGRATION_TESTS_CREDS: ${{ secrets.GSHEETS_INTEGRATION_TESTS_CREDS }}
          HARVEST_INTEGRATION_TESTS_CREDS: ${{ secrets.HARVEST_INTEGRATION_TESTS_CREDS }}
          HUBSPOT_INTEGRATION_TESTS_CREDS: ${{ secrets.HUBSPOT_INTEGRATION_TESTS_CREDS }}
          INSTAGRAM_INTEGRATION_TESTS_CREDS: ${{ secrets.INSTAGRAM_INTEGRATION_TESTS_CREDS }}
          INTERCOM_INTEGRATION_TEST_CREDS: ${{ secrets.INTERCOM_INTEGRATION_TEST_CREDS }}
          ITERABLE_INTEGRATION_TEST_CREDS: ${{ secrets.ITERABLE_INTEGRATION_TEST_CREDS }}
          JIRA_INTEGRATION_TEST_CREDS: ${{ secrets.JIRA_INTEGRATION_TEST_CREDS }}
          KLAVIYO_TEST_CREDS: ${{ secrets.KLAVIYO_TEST_CREDS }}
          SOURCE_ASANA_TEST_CREDS: ${{ secrets.SOURCE_ASANA_TEST_CREDS }}
          LOOKER_INTEGRATION_TEST_CREDS: ${{ secrets.LOOKER_INTEGRATION_TEST_CREDS }}
          MAILCHIMP_TEST_CREDS: ${{ secrets.MAILCHIMP_TEST_CREDS }}
          MICROSOFT_TEAMS_TEST_CREDS: ${{ secrets.MICROSOFT_TEAMS_TEST_CREDS }}
          MIXPANEL_INTEGRATION_TEST_CREDS: ${{ secrets.MIXPANEL_INTEGRATION_TEST_CREDS }}
          MSSQL_RDS_TEST_CREDS: ${{ secrets.MSSQL_RDS_TEST_CREDS }}
          PAYPAL_TRANSACTION_CREDS: ${{ secrets.SOURCE_PAYPAL_TRANSACTION_CREDS }}
          POSTHOG_TEST_CREDS: ${{ secrets.POSTHOG_TEST_CREDS }}
          PIPEDRIVE_INTEGRATION_TESTS_CREDS: ${{ secrets.PIPEDRIVE_INTEGRATION_TESTS_CREDS }}
          RECHARGE_INTEGRATION_TEST_CREDS: ${{ secrets.RECHARGE_INTEGRATION_TEST_CREDS }}
          QUICKBOOKS_TEST_CREDS: ${{ secrets.QUICKBOOKS_TEST_CREDS }}
          SALESFORCE_INTEGRATION_TESTS_CREDS: ${{ secrets.SALESFORCE_INTEGRATION_TESTS_CREDS }}
          SENDGRID_INTEGRATION_TEST_CREDS: ${{ secrets.SENDGRID_INTEGRATION_TEST_CREDS }}
          SHOPIFY_INTEGRATION_TEST_CREDS: ${{ secrets.SHOPIFY_INTEGRATION_TEST_CREDS }}
          SLACK_TEST_CREDS: ${{ secrets.SLACK_TEST_CREDS }}
          SOURCE_OKTA_TEST_CREDS: ${{ secrets.SOURCE_OKTA_TEST_CREDS }}
          SOURCE_SLACK_TEST_CREDS: ${{ secrets.SOURCE_SLACK_TEST_CREDS }}
          SOURCE_US_CENSUS_TEST_CREDS: ${{ secrets.SOURCE_US_CENSUS_TEST_CREDS }}
          SMARTSHEETS_TEST_CREDS: ${{ secrets.SMARTSHEETS_TEST_CREDS }}
          SNOWFLAKE_INTEGRATION_TEST_CREDS: ${{ secrets.SNOWFLAKE_INTEGRATION_TEST_CREDS }}
          SNOWFLAKE_S3_COPY_INTEGRATION_TEST_CREDS: ${{ secrets.SNOWFLAKE_S3_COPY_INTEGRATION_TEST_CREDS }}
          SNOWFLAKE_GCS_COPY_INTEGRATION_TEST_CREDS: ${{ secrets.SNOWFLAKE_GCS_COPY_INTEGRATION_TEST_CREDS }}
          SOURCE_SQUARE_CREDS: ${{ secrets.SOURCE_SQUARE_CREDS }}
          SOURCE_MARKETO_SINGER_INTEGRATION_TEST_CONFIG: ${{ secrets.SOURCE_MARKETO_SINGER_INTEGRATION_TEST_CONFIG }}
          SOURCE_RECURLY_INTEGRATION_TEST_CREDS: ${{ secrets.SOURCE_RECURLY_INTEGRATION_TEST_CREDS }}
          SOURCE_STRIPE_CREDS: ${{ secrets.SOURCE_STRIPE_CREDS }}
          STRIPE_INTEGRATION_CONNECTED_ACCOUNT_TEST_CREDS: ${{ secrets.STRIPE_INTEGRATION_CONNECTED_ACCOUNT_TEST_CREDS }}
          SURVEYMONKEY_TEST_CREDS: ${{ secrets.SURVEYMONKEY_TEST_CREDS }}
          TEMPO_INTEGRATION_TEST_CREDS: ${{ secrets.TEMPO_INTEGRATION_TEST_CREDS }}
          TWILIO_TEST_CREDS: ${{ secrets.TWILIO_TEST_CREDS }}
          SOURCE_TYPEFORM_CREDS: ${{ secrets.SOURCE_TYPEFORM_CREDS }}
          ZENDESK_CHAT_INTEGRATION_TEST_CREDS: ${{ secrets.ZENDESK_CHAT_INTEGRATION_TEST_CREDS }}
          ZENDESK_SECRETS_CREDS: ${{ secrets.ZENDESK_SECRETS_CREDS }}
          ZENDESK_SUNSHINE_TEST_CREDS: ${{ secrets.ZENDESK_SUNSHINE_TEST_CREDS }}
          ZENDESK_TALK_TEST_CREDS: ${{ secrets.ZENDESK_TALK_TEST_CREDS }}
          ZOOM_INTEGRATION_TEST_CREDS: ${{ secrets.ZOOM_INTEGRATION_TEST_CREDS }}
          PLAID_INTEGRATION_TEST_CREDS: ${{ secrets.PLAID_INTEGRATION_TEST_CREDS }}
          DESTINATION_S3_INTEGRATION_TEST_CREDS: ${{ secrets.DESTINATION_S3_INTEGRATION_TEST_CREDS }}
          DESTINATION_GCS_CREDS: ${{ secrets.DESTINATION_GCS_CREDS }}
      - run: |
          ./tools/bin/ci_integration_test.sh ${{ github.event.inputs.connector }}
        name: test ${{ github.event.inputs.connector }}
        id: test
        env:
          ACTION_RUN_ID: ${{github.run_id}}
          # Oracle expects this variable to be set. Although usually present, this is not set by default on Github virtual runners.
          TZ: UTC
      - name: Archive test reports artifacts
        if: github.event.inputs.comment-id && !success()
        uses: actions/upload-artifact@v2
        with:
          name: test-reports
          path: |
            **/${{ github.event.inputs.connector }}/build/reports/tests/**/**
            **/normalization_test_output/**/dbt_output.log
            **/normalization_test_output/**/destination_output.log
            **/normalization_test_output/**/build/compiled/airbyte_utils/**
            **/normalization_test_output/**/build/run/airbyte_utils/**
            **/normalization_test_output/**/models/generated/**
      - name: Report Status
        if: github.ref == 'refs/heads/master' && always()
        run: ./tools/status/report.sh ${{ github.event.inputs.connector }} ${{github.repository}} ${{github.run_id}} ${{steps.test.outcome}}
        env:
          AWS_ACCESS_KEY_ID: ${{ secrets.STATUS_API_AWS_ACCESS_KEY_ID }}
          AWS_SECRET_ACCESS_KEY: ${{ secrets.STATUS_API_AWS_SECRET_ACCESS_KEY }}
          AWS_DEFAULT_REGION: 'us-east-2'
      - name: Add Success Comment
        if: github.event.inputs.comment-id && success()
        uses: peter-evans/create-or-update-comment@v1
        with:
          comment-id: ${{ github.event.inputs.comment-id }}
          body: |
            > :white_check_mark: ${{github.event.inputs.connector}} https://github.com/${{github.repository}}/actions/runs/${{github.run_id}}
      - name: Add Failure Comment
        if: github.event.inputs.comment-id && !success()
        uses: peter-evans/create-or-update-comment@v1
        with:
          comment-id: ${{ github.event.inputs.comment-id }}
          body: |
            > :x: ${{github.event.inputs.connector}} https://github.com/${{github.repository}}/actions/runs/${{github.run_id}}
  # In case of self-hosted EC2 errors, remove this block.
  stop-test-runner:
    name: Stop Build EC2 Runner
    needs:
      - start-test-runner # required to get output from the start-runner job
      - integration-test # required to wait when the main job is done
    runs-on: ubuntu-latest
    if: ${{ always() }} # required to stop the runner even if the error happened in the previous jobs
    steps:
      - name: Configure AWS credentials
        uses: aws-actions/configure-aws-credentials@v1
        with:
          aws-access-key-id: ${{ secrets.SELF_RUNNER_AWS_ACCESS_KEY_ID }}
          aws-secret-access-key: ${{ secrets.SELF_RUNNER_AWS_SECRET_ACCESS_KEY }}
          aws-region: us-east-2
      - name: Stop EC2 runner
        uses: machulav/ec2-github-runner@v2
        with:
          mode: stop
          github-token: ${{ secrets.SELF_RUNNER_GITHUB_ACCESS_TOKEN }}
          label: ${{ needs.start-test-runner.outputs.label }}
          ec2-instance-id: ${{ needs.start-test-runner.outputs.ec2-instance-id }}<|MERGE_RESOLUTION|>--- conflicted
+++ resolved
@@ -77,11 +77,8 @@
           BIGQUERY_INTEGRATION_TEST_CREDS: ${{ secrets.BIGQUERY_INTEGRATION_TEST_CREDS }}
           BRAINTREE_TEST_CREDS: ${{ secrets.BRAINTREE_TEST_CREDS }}
           DESTINATION_PUBSUB_TEST_CREDS: ${{ secrets.DESTINATION_PUBSUB_TEST_CREDS }}
-<<<<<<< HEAD
+          DESTINATION_KVDB_TEST_CREDS: ${{ secrets.DESTINATION_KVDB_TEST_CREDS }}
           DESTINATION_ROCKSET_TEST_CREDS: ${{ secrets.DESTINATION_ROCKSET_TEST_CREDS }}
-=======
-          DESTINATION_KVDB_TEST_CREDS: ${{ secrets.DESTINATION_KVDB_TEST_CREDS }}
->>>>>>> cf59ad9c
           DRIFT_INTEGRATION_TEST_CREDS: ${{ secrets.DRIFT_INTEGRATION_TEST_CREDS }}
           EXCHANGE_RATES_TEST_CREDS: ${{ secrets.EXCHANGE_RATES_TEST_CREDS }}
           FACEBOOK_MARKETING_TEST_INTEGRATION_CREDS: ${{ secrets.FACEBOOK_MARKETING_TEST_INTEGRATION_CREDS }}
